# Copyright (c) 2013 - 2021 Robin Malburn
# See the file license.txt for copying permission.

import sublime
import sublime_plugin
import os
try:
	#Python 3 / ST3 relative import within package.
	from . import tab
except ValueError:
	#Python 2 / ST2 fallback for relative import.
	import tab

class TabFilterCommand(sublime_plugin.WindowCommand):
	"""Provides a GoToAnything style interface for searching and selecting open tabs"""

	def run(self):
		"""Shows a quick panel to filter and select tabs from the active window"""

		tabs = []
		self.window = sublime.active_window()
		self.views = []
		self.prefix = ""
		self.settings = sublime.load_settings("tabfilter.sublime-settings")
		self.current_tab_idx = -1
		self.group_caption_prefix = str(self.settings.get("group_caption", "Group:"))
		self.show_group_caption = self.settings.get("show_group_caption", False)

		if self.window.num_groups() == 1:
			# If we only have one group, there's no use showing the group caption.
			self.show_group_caption = False

		group_indexes = range(self.window.num_groups())

		if self.settings.get("restrict_to_active_group", False) == True:
			group_indexes = [self.window.active_group()]

		idx = 0
<<<<<<< HEAD
		for group_idx in group_indexes:
			for view in self.window.views_in_group(group_idx):
				self.views.append(view)
				if self.window.active_sheet().view().id() == view.id():
					# save index for later usage
					self.current_tab_idx = idx
				tabs.append(self.make_tab(view, group_idx))
				idx = idx + 1
=======
		for view in self.window.views():
			self.views.append(view)
			if self.window.active_view().id() == view.id():
				# save index for later usage
				self.current_tab_idx = idx
			tabs.append(self.make_tab(view))
			idx = idx + 1
>>>>>>> cd1ab943

		common_prefix = os.path.commonprefix([entity.path for entity in tabs if entity.is_file])
		if os.path.isdir(common_prefix) is False:
			common_prefix = common_prefix[:common_prefix.rfind(os.path.sep)]
		self.prefix = len(common_prefix)

		show_captions = self.settings.get("show_captions", True)
		include_path = self.settings.get("include_path", False)
		preview_tab = self.settings.get("preview_tab", False)

		tabs = [entity.get_details(self.prefix, include_path, show_captions) for entity in tabs]

		if preview_tab is True:
			# We can't support previewing the tab if there's more than one window group
			# or if we're running Sublime Text 2.
			preview_tab = self.window.num_groups() == 1 and sublime.version() != '2221'

		if preview_tab is True:
			self.window.show_quick_panel(tabs, self._on_done, on_highlight=self._on_highlighted, selected_index=self.current_tab_idx)
			return

		self.window.show_quick_panel(tabs, self._on_done)



	def make_tab(self, view, group_idx):
		"""Makes a new Tab entity relating to the given view.
		Args:
			view (sublime.View): Sublime View to build the Tab from.
			group_idx (int): The index of the group the view beings to.
		Returns (Tab): Tab entity containing metadata about the view.
		"""
		name = view.file_name()
		is_file = True

		#If the name is not set, then we're dealing with a buffer
		#rather than a file, so deal with it accordingly.
		if name is None:
			is_file = False
			name = view.name()
			#set the view name to untitled if we get an empty name
			if len(name) == 0:
				name = "untitled"

		entity = tab.Tab(name, is_file)

		if self.window.get_view_index(self.window.active_view()) == self.window.get_view_index(view):
			entity.add_caption("Current File")

		if self.show_group_caption:
			group_caption = "{0} {1}".format(
				self.group_caption_prefix,
				group_idx
			)
			entity.add_caption(group_caption)

		if view.file_name() is None:
			entity.add_caption("Unsaved File")
		elif view.is_dirty():
			entity.add_caption("Unsaved Changes")

		if view.is_read_only():
			entity.add_caption("Read Only")

		return entity

	def _on_done(self,index):
		"""Callback handler to move focus to the selected tab index"""
		if index == -1 and self.current_tab_idx != -1:
			# If the selection was quit, re-focus the last selected Tab
			self.window.focus_view(self.views[self.current_tab_idx])
		elif index > - 1:
			self.window.focus_view(self.views[index])

	def _on_highlighted(self, index):
		"""Callback handler to focuses the currently selected/highlighted Tab"""
		self.window.focus_view(self.views[index])<|MERGE_RESOLUTION|>--- conflicted
+++ resolved
@@ -36,24 +36,14 @@
 			group_indexes = [self.window.active_group()]
 
 		idx = 0
-<<<<<<< HEAD
 		for group_idx in group_indexes:
 			for view in self.window.views_in_group(group_idx):
 				self.views.append(view)
-				if self.window.active_sheet().view().id() == view.id():
+				if self.window.active_view().id() == view.id():
 					# save index for later usage
 					self.current_tab_idx = idx
 				tabs.append(self.make_tab(view, group_idx))
 				idx = idx + 1
-=======
-		for view in self.window.views():
-			self.views.append(view)
-			if self.window.active_view().id() == view.id():
-				# save index for later usage
-				self.current_tab_idx = idx
-			tabs.append(self.make_tab(view))
-			idx = idx + 1
->>>>>>> cd1ab943
 
 		common_prefix = os.path.commonprefix([entity.path for entity in tabs if entity.is_file])
 		if os.path.isdir(common_prefix) is False:
